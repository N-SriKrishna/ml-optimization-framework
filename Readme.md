--- conflicted
+++ resolved
@@ -45,63 +45,6 @@
 
 ### Pareto Front Analysis
 
-<<<<<<< HEAD
-Our framework automatically identifies **Pareto-optimal solutions** - configurations that offer the best trade-offs between conflicting objectives.
-
-<div align="center">
-
-![Pareto Front: Accuracy vs Latency](docs/images/pareto_accuracy_vs_latency.png)
-
-*Figure 1: Pareto front showing optimal trade-offs between accuracy and latency. Star markers indicate Pareto-optimal solutions.*
-
-</div>
-
-<div align="center">
-
-![Pareto Front: Accuracy vs Size](docs/images/pareto_accuracy_vs_size.png)
-
-*Figure 2: Model size vs accuracy trade-off analysis. Multiple optimal solutions identified.*
-
-</div>
-
-### Combination Exploration Results
-
-<div align="center">
-
-![All Combinations](docs/images/combo_compression_speedup.png)
-
-*Figure 3: All 36 tested combinations. Green stars = Pareto optimal, Red circles = Dominated solutions.*
-
-</div>
-
-<div align="center">
-
-![Performance Heatmap](docs/images/combo_heatmap.png)
-
-*Figure 4: Heatmap showing compression, speedup, and accuracy impact across all configurations.*
-
-</div>
-
-### 3D Pareto Visualization
-
-<div align="center">
-
-![3D Pareto Surface](docs/images/pareto_3d.png)
-
-*Figure 5: Interactive 3D visualization of the Pareto front (Accuracy × Latency × Size).*
-
-</div>
-
-### Radar Chart Comparison
-
-<div align="center">
-
-![Radar Comparison](docs/images/pareto_radar.png)
-
-*Figure 6: Multi-dimensional comparison of top 5 Pareto-optimal solutions.*
-
-</div>
-=======
 Our framework automatically identifies **Pareto-optimal solutions** - configurations that offer the best trade-offs.
 
 <table>
@@ -143,7 +86,6 @@
 </table>
 
 > 💡 **All visualizations are auto-generated** by running `python examples/real_world/02_optimize_yolov8.py`
->>>>>>> 0aac4195
 
 ---
 
